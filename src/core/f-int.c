/***********************************************************************
**
**  REBOL [R3] Language Interpreter and Run-time Environment
**
**  Copyright 2014 Atronix Engineering, Inc
**  REBOL is a trademark of REBOL Technologies
**
**  Licensed under the Apache License, Version 2.0 (the "License");
**  you may not use this file except in compliance with the License.
**  You may obtain a copy of the License at
**
**  http://www.apache.org/licenses/LICENSE-2.0
**
**  Unless required by applicable law or agreed to in writing, software
**  distributed under the License is distributed on an "AS IS" BASIS,
**  WITHOUT WARRANTIES OR CONDITIONS OF ANY KIND, either express or implied.
**  See the License for the specific language governing permissions and
**  limitations under the License.
**
************************************************************************
**
**  Module:  f-int.c
**  Summary: integer arithmetic functions
**  Section: functional
**  Author:  Shixin Zeng
**  Notes: Based on original code in t-integer.c
**
***********************************************************************/

#include "reb-c.h"
#include "sys-int-funcs.h"

REBOOL reb_i32_add_overflow(i32 x, i32 y, i32 *sum)
{
	i64 sum64 = (i64)x + (i64)y;
	if (sum64 > MAX_I32 || sum64 < MIN_I32) return TRUE;
	*sum = (i32)sum64;
	return FALSE;
}

REBOOL reb_u32_add_overflow(u32 x, u32 y, u32 *sum)
{
	u64 s = (u64)x + (u64)y;
	if (s > MAX_I32) return TRUE;
	*sum = (u32)s;
	return FALSE;
}

REBOOL reb_i64_add_overflow(i64 x, i64 y, i64 *sum)
{
	*sum = (REBU64)x + (REBU64)y; /* never overflow with unsigned integers*/
	if (((x < 0) == (y < 0))
		&& ((x < 0) != (*sum < 0))) return TRUE;
	return FALSE;
}

REBOOL reb_u64_add_overflow(u64 x, u64 y, u64 *sum)
{
	*sum = x + y;
	if (*sum < x || *sum < y) return TRUE;
	return FALSE;
}

REBOOL reb_i32_sub_overflow(i32 x, i32 y, i32 *diff)
{
	*diff = (i64)x - (i64)y;
	if (((x < 0) != (y < 0)) && ((x < 0) != (*diff < 0))) return TRUE;

	return FALSE;
}

REBOOL reb_i64_sub_overflow(i64 x, i64 y, i64 *diff)
{
	*diff = (REBU64)x - (REBU64)y;
	if (((x < 0) != (y < 0)) && ((x < 0) != (*diff < 0))) return TRUE;

	return FALSE;
}

REBOOL reb_i32_mul_overflow(i32 x, i32 y, i32 *prod)
{
	i64 p = (i64)x * (i64)y;
	if (p > MAX_I32 || p < MIN_I32) return TRUE;
	*prod = (i32)p;
	return FALSE;
}

REBOOL reb_u32_mul_overflow(u32 x, u32 y, u32 *prod)
{
	u64 p = (u64)x * (u64)y;
	if (p > MAX_U32) return TRUE;
	*prod = (u32)p;
	return FALSE;
}

REBOOL reb_i64_mul_overflow(i64 x, i64 y, i64 *prod)
{
	REBFLG sgn;
	u64 p = 0;

	sgn = (x < 0);
	if (sgn) {
		if (x == MIN_I64) {
			switch (y) {
				case 0:
					*prod = 0;
					return 0;
				case 1:
					*prod = x;
					return 0;
				default:
					return 1;
			}
		}
		x = -x; /* undefined when x == MIN_I64 */
	}
	if (y < 0) {
		sgn = !sgn;
		if (y == MIN_I64) {
			switch (x) {
				case 0:
					*prod = 0;
					return 0;
				case 1:
					if (!sgn) {
						return 1;
					} else {
						*prod = y;
						return 0;
					}
				default:
					return 1;
			}
		}
		y = -y; /* undefined when y == MIN_I64 */
	}

	if (REB_U64_MUL_OF(x, y, (u64 *)&p)
		|| (!sgn && p > MAX_I64)
		|| (sgn && p - 1 > MAX_I64)) return TRUE; /* assumes 2's complements */

<<<<<<< HEAD
	if (sgn && p == (u64)MIN_I64) {
		*prod = MIN_I64;
		return FALSE;
	}

=======
>>>>>>> a950e07c
	*prod = sgn? -(i64)p : p;
	return FALSE;
}

REBOOL reb_u64_mul_overflow(u64 x, u64 y, u64 *prod)
{
	u64 x0, y0, x1, y1;
	u64 b = U64_C(1) << 32;
	u64 tmp = 0;
	x1 = x >> 32;
	x0 = (u32)x;
	y1 = y >> 32;
	y0 = (u32)y;
	
	/* p = (x1 * y1) * b^2 + (x0 * y1 + x1 * y0) * b + x0 * y0 */

	if (x1 && y1) return TRUE; /* (x1 * y1) * b^2 overflows */

	tmp = (x0 * y1 + x1 * y0); /* never overflow, because x1 * y1 == 0 */
	if (tmp >= b) return TRUE;  /*(x0 * y1 + x1 * y0) * b overflows */

	return REB_U64_ADD_OF(tmp << 32, x0 * y0, prod);
}<|MERGE_RESOLUTION|>--- conflicted
+++ resolved
@@ -139,14 +139,11 @@
 		|| (!sgn && p > MAX_I64)
 		|| (sgn && p - 1 > MAX_I64)) return TRUE; /* assumes 2's complements */
 
-<<<<<<< HEAD
 	if (sgn && p == (u64)MIN_I64) {
 		*prod = MIN_I64;
 		return FALSE;
 	}
 
-=======
->>>>>>> a950e07c
 	*prod = sgn? -(i64)p : p;
 	return FALSE;
 }
