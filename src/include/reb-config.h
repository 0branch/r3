/***********************************************************************
**
**  REBOL [R3] Language Interpreter and Run-time Environment
**
**  Copyright 2012 REBOL Technologies
**  REBOL is a trademark of REBOL Technologies
**
**  Licensed under the Apache License, Version 2.0 (the "License");
**  you may not use this file except in compliance with the License.
**  You may obtain a copy of the License at
**
**  http://www.apache.org/licenses/LICENSE-2.0
**
**  Unless required by applicable law or agreed to in writing, software
**  distributed under the License is distributed on an "AS IS" BASIS,
**  WITHOUT WARRANTIES OR CONDITIONS OF ANY KIND, either express or implied.
**  See the License for the specific language governing permissions and
**  limitations under the License.
**
************************************************************************
**
**  Summary: General build configuration
**  Module:  reb-config.h
**  Author:  Carl Sassenrath
**  Notes:
**      This is the first file included.
**
***********************************************************************/

// The TO_<target> define comes from -DTO_<target> in gcc cmd line

/** Primary Configuration **********************************************

The primary target system is defined by:

	TO_target		- for example TO_WIN32 or TO_LINUX

The default config builds an R3 HOST executable program.

To change the config, host-kit developers can define:

	REB_EXT			- build an extension module
					  * create a DLL, not a host executable
					  * do not export a host lib (OS_ lib)
					  * call r3lib via struct and macros

	REB_CORE		- build /core only, no graphics, windows, etc.

Special internal defines used by RT, not Host-Kit developers:

	REB_API			- build r3lib as API
					  * export r3lib functions
					  * build r3lib dispatch table
					  * call host lib (OS_) via struct and macros

	REB_EXE			- build r3 as a standalone executable

	REB_DEF			- special includes, symbols, and tables

These are now obsolete (as of A107) and should be removed:

	REB_LIB
	CORE_ONLY
	REBOL_ONLY
	FULL_DEFS
	AS_LIB

*/

//* Common *************************************************************

#define INT_64_MODE				// 64 bit integer datatype
#define THREADED				// enable threads

#ifdef REB_EXE					// standalone exe from RT
#define RL_API
#else
#ifdef REB_API					// r3lib dll from RT
#define RL_API API_EXPORT
#else
#define RL_API API_IMPORT		// for host exe (not used for extension dlls)
#endif
#endif

//* MS Windows 32 ******************************************************

#ifdef TO_WIN32					// Win32/Intel

#define	WIN32_LEAN_AND_MEAN		// trim down the Win32 headers
#define ENDIAN_LITTLE			// uses little endian byte order
#define OS_WIDE_CHAR			// OS uses WIDE_CHAR API
#define OS_CRLF TRUE			// uses CRLF as line terminator
#define OS_DIR_SEP '\\'			// file path separator (Thanks Bill.)
#define HAS_ASYNC_DNS			// supports it
#define ATOI					// supports it
#define ATOI64					// supports it
#define ITOA64					// supports it
#define NO_TTY_ATTRIBUTES		// used in read-line.c
#define FINITE _finite			// name used for it
#define INLINE __inline			// name used for it

#ifdef THREADED
#ifndef __MINGW32__
#define THREAD __declspec(thread)
#endif
#endif

// Used when we build REBOL as a DLL:
#define API_EXPORT __declspec(dllexport)
#define API_IMPORT __declspec(dllimport)

// Use non-standard int64 declarations:
#if (defined(_MSC_VER) && (_MSC_VER <= 1200))
#define ODD_INT_64
#else
#define HAS_LL_CONSTS
#endif

// Disable various warnings
#pragma warning(disable : 4201)		// nameless unions
#pragma warning(disable : 4100)		// unreferenced formal parameter
#pragma warning(disable : 4127)		// conditional expression is constant
#pragma warning(disable : 4244)		// float conversion - temporary
//#pragma warning(disable : 4057)
//#pragma warning(disable : 4701)

#define AGG_WIN32_FONTS //use WIN32 api for font handling
#else

//* Non Windows ********************************************************

#define MIN_OS					// not all devices are working
#define NO_GRAPHICS				// no graphics yet
#define AGG_FREETYPE            //use freetype2 library for fonts by default
#define FINITE finite
#define INLINE

#ifndef TO_HAIKU
// Unsupported by gcc 2.95.3-haiku-121101
#define API_EXPORT __attribute__((visibility("default")))
#else
#define API_EXPORT
#endif 

#define API_IMPORT
#endif

#ifdef TO_LINUX					// Linux/Intel
#define ENDIAN_LITTLE
#define HAS_LL_CONSTS
#endif

#ifdef TO_LINUX_PPC				// Linux/PPC
#define ENDIAN_BIG
#define HAS_LL_CONSTS
#endif

#ifdef TO_LINUX_ARM				// Linux/ARM
#define ENDIAN_LITTLE
#define HAS_LL_CONSTS
#endif

#ifdef TO_LINUX_MIPS
#define ENDIAN_LITTLE
#define HAS_LL_CONSTS
#endif

#ifdef TO_HAIKU					// same as Linux/Intel seems to work
#define ENDIAN_LITTLE
#define HAS_LL_CONSTS
#endif

#ifdef TO_OSXI					// OSX/Intel
#define ENDIAN_LITTLE
#define HAS_LL_CONSTS
<<<<<<< HEAD
=======
#undef NO_GRAPHICS
>>>>>>> 3cca4f08
#endif

#ifdef TO_OSX					// OSX/PPC
#define ENDIAN_BIG
#define HAS_LL_CONSTS
#define OLD_COMPILER
#undef NO_GRAPHICS
#endif

#ifdef TO_FREEBSD
#define ENDIAN_LITTLE
#define HAS_LL_CONSTS
#endif

#ifdef TO_OPENBSD
#define ENDIAN_LITTLE
#define HAS_LL_CONSTS
#endif

#ifdef TO_OBSD					// OpenBSD
#define COPY_STR(d,s,m) strlcpy(d,s,m)
#define JOIN_STR(d,s,m) strlcat(d,s,m)
#endif

#ifdef TO_AMIGA					// Target for OS4
#define ENDIAN_BIG
#define HAS_BOOL
#define HAS_LL_CONSTS
#define HAS_SMART_CONSOLE
#define NO_DL_LIB
#endif

<<<<<<< HEAD
=======
#ifdef TO_ANDROID_ARM				// Android/ARM
#undef MIN_OS
#undef NO_GRAPHICS
#define ENDIAN_LITTLE
#define HAS_LL_CONSTS
#endif

>>>>>>> 3cca4f08

//* Defaults ***********************************************************

#ifndef THREAD
#define THREAD
#endif

#ifndef OS_DIR_SEP
#define OS_DIR_SEP '/'			// rest of the world uses it
#endif

#ifndef OS_CRLF
#define OS_CRLF FALSE
#endif<|MERGE_RESOLUTION|>--- conflicted
+++ resolved
@@ -173,10 +173,7 @@
 #ifdef TO_OSXI					// OSX/Intel
 #define ENDIAN_LITTLE
 #define HAS_LL_CONSTS
-<<<<<<< HEAD
-=======
 #undef NO_GRAPHICS
->>>>>>> 3cca4f08
 #endif
 
 #ifdef TO_OSX					// OSX/PPC
@@ -209,8 +206,6 @@
 #define NO_DL_LIB
 #endif
 
-<<<<<<< HEAD
-=======
 #ifdef TO_ANDROID_ARM				// Android/ARM
 #undef MIN_OS
 #undef NO_GRAPHICS
@@ -218,7 +213,6 @@
 #define HAS_LL_CONSTS
 #endif
 
->>>>>>> 3cca4f08
 
 //* Defaults ***********************************************************
 
