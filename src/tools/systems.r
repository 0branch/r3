REBOL [
	System: "REBOL [R3] Language Interpreter and Run-time Environment"
	Title: "System build targets"
	Rights: {
		Copyright 2012 REBOL Technologies
		REBOL is a trademark of REBOL Technologies
	}
	License: {
		Licensed under the Apache License, Version 2.0
		See: http://www.apache.org/licenses/LICENSE-2.0
	}
	Author: "Carl Sassenrath"
	Purpose: {
		These are the target system definitions used to build REBOL
		with a variety of compilers and libraries. I prefer to keep it
		simple like this rather than using a complex configuration tool
		that could make it difficult to support REBOL on older platforms.
	}
]

systems: [
	[plat		os-name			os-base		build-flags]
<<<<<<< HEAD
	[0.1.03		"amiga"			posix		[NOV BEN HID NPS +SC CMT COP -SP -LM]]
	[0.2.04		"osx"			posix		[NOV BEN +OS NCM -LM UOP]]				; OSX/PPC; no shared lib possible
	[0.2.05		"osxi"			posix		[NOV LEN +O1 PIC NPS NCM HID STX -LM UOP ARC FCS FCM]]
	[0.2.40		"osx_x64"		posix		[NOV LEN +O1 PIC NPS NCM HID STX -LM UOP L64 FCS FCM]]
	[0.3.01		"win32"			win32		[    LEN +O2 UNI M32 W32 CON S4M EXE DIR -LM]]
	[0.3.40		"win32_x64"		win32		[    LEN +O2 UNI M64 W32 CON S4M EXE DIR -LM P64]]
	[0.4.02		"linux"			posix		[NOV LEN +O2 PIC LDL ST1 -LM]]			; libc 2.3
	[0.4.03		"linux"			posix		[NOV LEN +O2 PIC LDL ST1 -LM HID]]		; libc 2.5
	[0.4.04		"linux"			posix		[NOV LEN +O2 PIC LDL ST1 -LM HID M32]]	; libc 2.11
	[0.4.10		"linux_ppc"		posix		[NOV BEN +O1 PIC LDL ST1 -LM HID]]
	[0.4.20		"linux_arm"		posix		[NOV LEN +O2 PIC LDL ST1 -LM HID]]
	[0.4.21		"linux_arm"		posix		[NOV LEN +O2 PIE LDL ST1 -LM HID]]	; bionic (Android)
	[0.4.30		"linux_mips"	posix		[NOV LEN +O2 PIC LDL ST1 -LM HID]]
	[0.4.40		"linux_x64"		posix		[NOV LEN +O2 PIC LDL ST1 -LM HID L64]]
	[0.5.75		"haiku"			posix		[NOV LEN +O2 ST1 NWK]]
	[0.7.02		"freebsd"		posix		[NOV LEN +O1 ST1 -LM]]
	[0.7.40		"freebsd_x64"	posix		[NOV LEN +O1 ST1 -LM L64]]
	[0.9.04		"openbsd"		posix		[NOV LEN +O1 ST1 -LM]]
	[0.13.01	"android_arm"	android		[NOV LEN HID F64 LDL LLOG -LM CST]]
=======
	[0.1.03		"amiga"			posix		[BEN HID NPS +SC CMT COP -SP -LM]]
	[0.2.04		"osx"			posix		[BEN +OS NCM -LM UOP LIC]]				; OSX/PPC; no shared lib possible
	[0.2.05		"osxi"			posix		[LEN +OS PIC NPS NCM HID STX -LM UOP ARC FCS FCM LIC]]
	[0.2.40		"osx_x64"		posix		[LEN +OS PIC NPS NCM HID STX -LM UOP L64 FCS FCM LIC]]
	[0.3.01		"win32"			win32		[LEN +O2 UNI M32 W32 CON S4M EXE DIR -LM]]
	[0.3.40		"win32_x64"		win32		[LEN +O2 UNI M64 W32 CON S4M EXE DIR -LM P64]]
	[0.4.02		"linux"			posix		[LEN +O2 PIC LDL ST1 -LM]]			; libc 2.3
	[0.4.03		"linux"			posix		[LEN +O2 PIC LDL ST1 -LM HID]]		; libc 2.5
	[0.4.04		"linux"			posix		[LEN +O2 PIC LDL ST1 -LM HID M32]]	; libc 2.11
	[0.4.10		"linux_ppc"		posix		[BEN +O1 PIC LDL ST1 -LM HID]]
	[0.4.20		"linux_arm"		posix		[LEN +O2 PIC LDL ST1 -LM HID]]
	[0.4.21		"linux_arm"		posix		[LEN +O2 PIE LDL ST1 -LM HID]]	; bionic (Android)
	[0.4.30		"linux_mips"	posix		[LEN +O2 PIC LDL ST1 -LM HID]]
	[0.4.40		"linux_x64"		posix		[LEN +O2 PIC LDL ST1 -LM HID L64]]
	[0.5.75		"haiku"			posix		[LEN +O2 ST1 NWK]]
	[0.7.02		"freebsd"		posix		[LEN +O1 ST1 -LM]]
	[0.7.40		"freebsd_x64"	posix		[LEN +O1 ST1 -LM L64]]
	[0.9.04		"openbsd"		posix		[LEN +O1 ST1 -LM]]
	[0.13.01	"android_arm"	android		[LEN HID F64 LDL LLOG -LM CST]]
>>>>>>> ead47c08
]

compile-flags: [
	+OS:	"-Os"						; size optimize
	+O1:	"-O1"						; full optimize
	+O2:	"-O2"						; full optimize
	UNI:	"-DUNICODE -D_UNICODE"		; win32 wants it
	CST:	"-DCUSTOM_STARTUP"			; include custom startup script at host boot
	HID:	"-fvisibility=hidden"		; all syms are hidden
	F64:	"-D_FILE_OFFSET_BITS=64"	; allow larger files
	P64:    "-D__LLP64__"				; 64-bit, long (integer) has 32 bits and 'void *' is sizeof(long long)
	L64:	"-D__LP64__"				; same like LLP64, but long (integer) has 64 bits instead of 32
	NPS:	"-Wno-pointer-sign"			; OSX fix
	NSP:	"-fno-stack-protector"		; avoid insert of functions names
	PIC:	"-fPIC"						; position independent (used for libs)
	PIE:	"-fPIE"						; position independent (executables)
	DYN:	"-dynamic"					; optimize for dll??
	NCM:	"-fno-common"				; lib cannot have common vars
	PAK:	"-fpack-struct"				; pack structures
	ARC:	"-arch i386"				; x86 32 bit architecture (OSX)
	M32:	"-m32"						; use 32-bit memory model
	M64:	"-m64"						; use 64-bit memory model
	LEN:	"-DENDIAN_LITTLE"			; uses little endian byte order
	BEN:	"-DENDIAN_BIG"				; uses big endian byte order
	UOP:	"-DUSE_OLD_PIPE"			; use pipe() instead of pipe2(), which may not be supported
	NOV:	"-DREB_CORE"				; no view
]

linker-flags: [
	MAP:	"-Wl,-M"					; output a map
	STA:	"--strip-all"
	LDL:	"-ldl"						; link with dynamic lib lib
	LIC:	"-liconv"                   ; macOS (clang?) needs iconv to be explicitly linked (for iconv native function)
	LLOG:	"-llog"						; on Android, link with liblog.so
	ARC:	"-arch i386"				; x86 32 bit architecture (OSX)
	M32:	"-m32"						; use 32-bit memory model (Linux x64)
	W32:	"-lwsock32 -lcomdlg32 -lgdi32 -lwinmm -lComctl32 -lUxTheme -lopengl32"
	WIN:	"-mwindows"					; build as Windows GUI binary
	CON:	"-mconsole"					; build as Windows Console binary
	S4M:	"-Wl,--stack=4194300"
	-LM:	"-lm"						; HaikuOS has math in libroot, for instance
	NWK:	"-lnetwork"					; Needed by HaikuOS
	FCS:	"-framework CoreServices"
	FCM:	"-framework CoreMIDI"
]

other-flags: [
	+SC:	""							; has smart console
	-SP:	""							; non standard paths
	COP:	""							; use COPY as cp program
	DIR:	""							; use DIR as ls program
	ST1:	"-s"						; strip flags...
	STX:	"-x"
	ST2:	"-S -x -X"
	CMT:	"-R.comment"
	EXE:	""							; use %.exe as binary file suffix
]

config-system: func [
	"Return build configuration information"
	/fields "record variables"
	/define "the TO_TARGET define name"
	/os-dir "the %osname/ directory"
	/platform v [tuple!]
][
	if fields [return first systems]
	v: any [v to tuple! reduce [0 system/version/4 system/version/5]]
	foreach rec next systems [
		if rec/1 = v [
			if os-dir [return dirize to-file rec/3]
			if define [return to-word uppercase join "TO_" rec/2]
			return rec
		]
	]
	none
]<|MERGE_RESOLUTION|>--- conflicted
+++ resolved
@@ -20,11 +20,10 @@
 
 systems: [
 	[plat		os-name			os-base		build-flags]
-<<<<<<< HEAD
 	[0.1.03		"amiga"			posix		[NOV BEN HID NPS +SC CMT COP -SP -LM]]
-	[0.2.04		"osx"			posix		[NOV BEN +OS NCM -LM UOP]]				; OSX/PPC; no shared lib possible
-	[0.2.05		"osxi"			posix		[NOV LEN +O1 PIC NPS NCM HID STX -LM UOP ARC FCS FCM]]
-	[0.2.40		"osx_x64"		posix		[NOV LEN +O1 PIC NPS NCM HID STX -LM UOP L64 FCS FCM]]
+	[0.2.04		"osx"			posix		[NOV BEN +OS NCM -LM UOP LIC]]				; OSX/PPC; no shared lib possible
+	[0.2.05		"osxi"			posix		[NOV LEN +O2 PIC NPS NCM HID STX -LM UOP ARC FCS FCM LIC]]
+	[0.2.40		"osx_x64"		posix		[NOV LEN +O2 PIC NPS NCM HID STX -LM UOP L64 FCS FCM LIC]]
 	[0.3.01		"win32"			win32		[    LEN +O2 UNI M32 W32 CON S4M EXE DIR -LM]]
 	[0.3.40		"win32_x64"		win32		[    LEN +O2 UNI M64 W32 CON S4M EXE DIR -LM P64]]
 	[0.4.02		"linux"			posix		[NOV LEN +O2 PIC LDL ST1 -LM]]			; libc 2.3
@@ -40,27 +39,6 @@
 	[0.7.40		"freebsd_x64"	posix		[NOV LEN +O1 ST1 -LM L64]]
 	[0.9.04		"openbsd"		posix		[NOV LEN +O1 ST1 -LM]]
 	[0.13.01	"android_arm"	android		[NOV LEN HID F64 LDL LLOG -LM CST]]
-=======
-	[0.1.03		"amiga"			posix		[BEN HID NPS +SC CMT COP -SP -LM]]
-	[0.2.04		"osx"			posix		[BEN +OS NCM -LM UOP LIC]]				; OSX/PPC; no shared lib possible
-	[0.2.05		"osxi"			posix		[LEN +OS PIC NPS NCM HID STX -LM UOP ARC FCS FCM LIC]]
-	[0.2.40		"osx_x64"		posix		[LEN +OS PIC NPS NCM HID STX -LM UOP L64 FCS FCM LIC]]
-	[0.3.01		"win32"			win32		[LEN +O2 UNI M32 W32 CON S4M EXE DIR -LM]]
-	[0.3.40		"win32_x64"		win32		[LEN +O2 UNI M64 W32 CON S4M EXE DIR -LM P64]]
-	[0.4.02		"linux"			posix		[LEN +O2 PIC LDL ST1 -LM]]			; libc 2.3
-	[0.4.03		"linux"			posix		[LEN +O2 PIC LDL ST1 -LM HID]]		; libc 2.5
-	[0.4.04		"linux"			posix		[LEN +O2 PIC LDL ST1 -LM HID M32]]	; libc 2.11
-	[0.4.10		"linux_ppc"		posix		[BEN +O1 PIC LDL ST1 -LM HID]]
-	[0.4.20		"linux_arm"		posix		[LEN +O2 PIC LDL ST1 -LM HID]]
-	[0.4.21		"linux_arm"		posix		[LEN +O2 PIE LDL ST1 -LM HID]]	; bionic (Android)
-	[0.4.30		"linux_mips"	posix		[LEN +O2 PIC LDL ST1 -LM HID]]
-	[0.4.40		"linux_x64"		posix		[LEN +O2 PIC LDL ST1 -LM HID L64]]
-	[0.5.75		"haiku"			posix		[LEN +O2 ST1 NWK]]
-	[0.7.02		"freebsd"		posix		[LEN +O1 ST1 -LM]]
-	[0.7.40		"freebsd_x64"	posix		[LEN +O1 ST1 -LM L64]]
-	[0.9.04		"openbsd"		posix		[LEN +O1 ST1 -LM]]
-	[0.13.01	"android_arm"	android		[LEN HID F64 LDL LLOG -LM CST]]
->>>>>>> ead47c08
 ]
 
 compile-flags: [
