REBOL [
	System: "REBOL [R3] Language Interpreter and Run-time Environment"
	Title: "Platform definitions"
	Rights: {
		Copyright 2012 REBOL Technologies
		REBOL is a trademark of REBOL Technologies
	}
	License: {
		Licensed under the Apache License, Version 2.0.
		See: http://www.apache.org/licenses/LICENSE-2.0
	}
	Purpose: {
		Platform identification found in system object.
	}
]

<<<<<<< HEAD
1 Amiga [
	1 m68k20+
	2 m68k
	3 ppc
]

2 Macintosh [
	1 mac-ppc
	2 mac-m68k
	3 mac-misc
	4 osx-ppc
	5 osx-x86
	40 osx-x64
]

3 Windows [
	1 win32-x86
	2 dec-alpha
	3 win32-x64
]

4 Linux [
	1 libc5-x86
	2 libc6-2-3-x86
	3 libc6-2-5-x86
	4 libc6-2-11-x86
	10 libc6-ppc
	20 libc6-arm
	21 bionic-arm
	30 libc6-mips
	40 libc-x64
]

5 Haiku [
	75 x86-32
]

6 BSDi [
	1 x86
]

7 FreeBSD [
	1 x86
	2 elf-x86
	40 elf-x64
]

8 NetBSD [
	1 x86
	2 ppc
	3 m68k
	4 dec-alpha
	5 sparc
]

9 OpenBSD [
	1 x86
	2 ppc
	3 m68k
	4 elf-x86
	5 sparc
]

10 Sun [
	1 sparc
]

11 SGI []

12 HP []

13 Android [
	1 arm
]

14 free-slot []

15 WindowsCE [
	1 sh3
	2 mips
	5 arm
	6 sh4
]
=======
Amiga		[1 m68k20+ 2 m68k 3 ppc]
Macintosh	[1 mac-ppc 2 mac-m68k 3 mac-misc 4 osx-ppc 5 osx-x86 40 osx-x64]
Windows		[1 win32-x86 2 dec-alpha 40 win32-x64]
Linux		[1 libc5-x86 2 libc6-2-3-x86 3 libc6-2-5-x86 4 libc6-2-11-x86 10 libc6-ppc 20 libc6-arm 21 bionic-arm 30 libc6-mips 40 libc-x64]
Haiku		[75 x86-32]
BSDi		[1 x86]
FreeBSD		[1 x86 2 elf-x86 40 elf-x64]
NetBSD		[1 x86 2 ppc 3 m68k 4 dec-alpha 5 sparc]
OpenBSD		[1 x86 2 ppc 3 m68k 4 elf-x86 5 sparc]
Sun			[1 sparc]
SGI			[]
HP			[]
Android		[1 arm]
free-slot	[]
WindowsCE	[1 sh3 2 mips 5 arm 6 sh4]
>>>>>>> 50d84bf5
<|MERGE_RESOLUTION|>--- conflicted
+++ resolved
@@ -14,7 +14,6 @@
 	}
 ]
 
-<<<<<<< HEAD
 1 Amiga [
 	1 m68k20+
 	2 m68k
@@ -33,7 +32,7 @@
 3 Windows [
 	1 win32-x86
 	2 dec-alpha
-	3 win32-x64
+	40 win32-x64
 ]
 
 4 Linux [
@@ -97,21 +96,4 @@
 	2 mips
 	5 arm
 	6 sh4
-]
-=======
-Amiga		[1 m68k20+ 2 m68k 3 ppc]
-Macintosh	[1 mac-ppc 2 mac-m68k 3 mac-misc 4 osx-ppc 5 osx-x86 40 osx-x64]
-Windows		[1 win32-x86 2 dec-alpha 40 win32-x64]
-Linux		[1 libc5-x86 2 libc6-2-3-x86 3 libc6-2-5-x86 4 libc6-2-11-x86 10 libc6-ppc 20 libc6-arm 21 bionic-arm 30 libc6-mips 40 libc-x64]
-Haiku		[75 x86-32]
-BSDi		[1 x86]
-FreeBSD		[1 x86 2 elf-x86 40 elf-x64]
-NetBSD		[1 x86 2 ppc 3 m68k 4 dec-alpha 5 sparc]
-OpenBSD		[1 x86 2 ppc 3 m68k 4 elf-x86 5 sparc]
-Sun			[1 sparc]
-SGI			[]
-HP			[]
-Android		[1 arm]
-free-slot	[]
-WindowsCE	[1 sh3 2 mips 5 arm 6 sh4]
->>>>>>> 50d84bf5
+]